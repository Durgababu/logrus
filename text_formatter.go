--- conflicted
+++ resolved
@@ -50,10 +50,10 @@
 	// be desired.
 	DisableSorting bool
 
-<<<<<<< HEAD
+
 	// Disables the truncation of the level text to 4 characters.
 	DisableLevelTruncation bool
-=======
+
 	// QuoteEmptyFields will wrap empty fields in quotes if true
 	QuoteEmptyFields bool
 
@@ -67,7 +67,6 @@
 	if entry.Logger != nil {
 		f.isTerminal = checkIfTerminal(entry.Logger.Out)
 	}
->>>>>>> d6822138
 }
 
 // Format renders a single log entry
